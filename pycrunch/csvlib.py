<<<<<<< HEAD
from __future__ import unicode_literals
=======
"""
CSV support for Crunch.

The two functions, rows_as_csv_file* should be kept in sync.
The differing behavior cannot be factored out due to
the underlying stdlib csv module implementation and
performance characteristics of Python function calls.
"""
>>>>>>> 0d888ba9

import csv
import six


def rows_as_csv_file(rows):
    """Return rows (iterable of lists of cells) as an open CSV file.

    Any cells in the given
    rows which contain None will be emitted as an empty cell in the CSV
    (nothing between the commas), which Crunch interprets as {"?": -1},
    the "No Data" system missing value.
    """
    # Write to a BytesIO because it joins encoded lines as we go
    # and a .read() of it (like requests.post will do) does not make a copy.
    out = six.BytesIO()

    sentinel = "__CSV_SENTINEL_NONE__"

    class EphemeralWriter():
        def write(self, line):
            line = line.replace('"' + sentinel + '"', "")
            out.write(line.encode('utf-8'))
    pipe = EphemeralWriter()

    writer = csv.writer(pipe, quoting=csv.QUOTE_NONNUMERIC, lineterminator='\n')
    for row in rows:
        writer.writerow([sentinel if cell is None else cell for cell in row])

    out.seek(0)

    return out

def rows_as_csv_file_clean(rows):
    """Return rows (iterable of lists of cells) as an open CSV file.

    Duplicate of rows_as_csv_file except
    None values are emitted
    normally by the Python csv library, which means as (quoted) empty strings.
    Use this function if the rows contain no None values or
    if None values are only used for "text" types and the empty
    string is a suitable representation for those values.
    """
    # Write to a BytesIO because it joins encoded lines as we go
    # and a .read() of it (like requests.post will do) does not make a copy.
    out = six.BytesIO()

<<<<<<< HEAD
    if none_as_no_data:
        sentinel = "__CSV_SENTINEL_NONE__"

        class EphemeralWriter():
            def write(self, line):
                line = line.replace('"' + sentinel + '"', "")
                out.write(line.encode('utf-8'))
        pipe = EphemeralWriter()

        writer = csv.writer(pipe, quoting=csv.QUOTE_NONNUMERIC, lineterminator='\n')
        for row in rows:
            row = [sentinel if cell is None else cell for cell in row]
            writer.writerow(row)
    else:
        writer = csv.writer(out, quoting=csv.QUOTE_NONNUMERIC, lineterminator='\n')
        for row in rows:
            writer.writerow(row)
=======
    writer = csv.writer(out, quoting=csv.QUOTE_NONNUMERIC, lineterminator='\n')
    for row in rows:
        writer.writerow(row)
>>>>>>> 0d888ba9

    out.seek(0)

    return out<|MERGE_RESOLUTION|>--- conflicted
+++ resolved
@@ -1,6 +1,3 @@
-<<<<<<< HEAD
-from __future__ import unicode_literals
-=======
 """
 CSV support for Crunch.
 
@@ -9,7 +6,8 @@
 the underlying stdlib csv module implementation and
 performance characteristics of Python function calls.
 """
->>>>>>> 0d888ba9
+
+from __future__ import unicode_literals
 
 import csv
 import six
@@ -37,7 +35,8 @@
 
     writer = csv.writer(pipe, quoting=csv.QUOTE_NONNUMERIC, lineterminator='\n')
     for row in rows:
-        writer.writerow([sentinel if cell is None else cell for cell in row])
+        row = [sentinel if cell is None else cell for cell in row]
+        writer.writerow(row)
 
     out.seek(0)
 
@@ -57,29 +56,9 @@
     # and a .read() of it (like requests.post will do) does not make a copy.
     out = six.BytesIO()
 
-<<<<<<< HEAD
-    if none_as_no_data:
-        sentinel = "__CSV_SENTINEL_NONE__"
-
-        class EphemeralWriter():
-            def write(self, line):
-                line = line.replace('"' + sentinel + '"', "")
-                out.write(line.encode('utf-8'))
-        pipe = EphemeralWriter()
-
-        writer = csv.writer(pipe, quoting=csv.QUOTE_NONNUMERIC, lineterminator='\n')
-        for row in rows:
-            row = [sentinel if cell is None else cell for cell in row]
-            writer.writerow(row)
-    else:
-        writer = csv.writer(out, quoting=csv.QUOTE_NONNUMERIC, lineterminator='\n')
-        for row in rows:
-            writer.writerow(row)
-=======
     writer = csv.writer(out, quoting=csv.QUOTE_NONNUMERIC, lineterminator='\n')
     for row in rows:
         writer.writerow(row)
->>>>>>> 0d888ba9
 
     out.seek(0)
 
